--- conflicted
+++ resolved
@@ -1,11 +1,10 @@
 use automata::{
     automaton::Buchi,
     prelude::*,
-    ts::{nts::NTState, path},
+    transition_system::{nts::NTState, path},
     Set,
 };
 
-<<<<<<< HEAD
 use std::collections::HashSet;
 
 use super::{consistency::ConsistencyCheck, OmegaSample};
@@ -33,92 +32,6 @@
         if u.len() - 1 > thresh {
             // compute default automaton
             todo!()
-=======
-use automata::{prelude::*, transition_system::operations::ProductIndex, Map, Set};
-use itertools::Itertools;
-use tracing::trace;
-
-use crate::{
-    passive::{ClassOmegaSample, FiniteSample, OmegaSample, Sample, SplitOmegaSample},
-    prefixtree::prefix_tree,
-};
-
-use owo_colors::OwoColorize;
-
-/// Represents a consistency check that can be performed on a congruence. This is used in the
-/// omega-sprout algorithm to ensure in each iteration, that the produced congruence relation
-/// is consistent with the given constraints. The constraints can either be given by a conflict
-/// relation, by a list or they could be verified against a sample (or other form of data).
-#[impl_tools::autoimpl(for<T: trait> &T)]
-pub trait ConsistencyCheck<A: Alphabet> {
-    /// Verifies that `cong` is consistent with the constraint.
-    fn consistent(&self, cong: &RightCongruence<A>) -> bool;
-    /// Returns an approximate threshold for the number of classes in the congruence. This is
-    /// useful for algorithms to detect infinite loops.
-    fn threshold(&self) -> usize;
-    /// Returns a reference to the alphabet used by the constraint.
-    fn alphabet(&self) -> &A;
-}
-
-impl<A: Alphabet> ConsistencyCheck<A> for FiniteSample<A, bool> {
-    fn consistent(&self, cong: &RightCongruence<A>) -> bool {
-        let positive_indices: Set<_> = self
-            .positive_words()
-            .filter_map(|w| cong.reached_state_index(w))
-            .collect();
-        let negative_indices: Set<_> = self
-            .negative_words()
-            .filter_map(|w| cong.reached_state_index(w))
-            .collect();
-        positive_indices.is_disjoint(&negative_indices)
-    }
-
-    fn threshold(&self) -> usize {
-        self.max_word_len() * 2
-    }
-
-    fn alphabet(&self) -> &A {
-        &self.alphabet
-    }
-}
-
-/// Stores two DFAs and a set of conflicts between them.
-#[derive(Clone)]
-pub struct ConflictRelation<A: Alphabet> {
-    dfas: [RightCongruence<A>; 2],
-    conflicts: Set<(usize, usize)>,
-}
-
-impl<A: Alphabet> ConsistencyCheck<A> for ConflictRelation<A> {
-    fn alphabet(&self) -> &A {
-        self.dfas[0].alphabet()
-    }
-    /// Verifies that a given congruence is consistent with the conflicts.
-    fn consistent(&self, cong: &RightCongruence<A>) -> bool {
-        let left = cong.ts_product(&self.dfas[0]);
-        let right = cong.ts_product(&self.dfas[1]);
-        let right_reachable = right.reachable_state_indices().collect_vec();
-
-        for ProductIndex(lcong, ldfa) in left.reachable_state_indices() {
-            for ProductIndex(rcong, rdfa) in right_reachable
-                .iter()
-                .filter(|ProductIndex(rcong, _)| rcong == &lcong)
-            {
-                if lcong == *rcong && self.conflicts.contains(&(ldfa, *rdfa)) {
-                    let lname = self.dfas[0]
-                        .state_color(ldfa)
-                        .expect("Every state must have a color!");
-                    let rname = self.dfas[1]
-                        .state_color(*rdfa)
-                        .expect("Every state must have a color!");
-                    let congname = cong
-                        .state_color(lcong)
-                        .expect("Every state must have a color!");
-                    trace!("\t\tConflict found, ({congname}, {lname}) and ({congname}, {rname}) reachable with ({lname}, {rname}) in conflicts");
-                    return false;
-                }
-            }
->>>>>>> 61ab2c0f
         }
         let source = ts.finite_run(u).unwrap().reached();
         for q in ts.state_indices() {
@@ -172,21 +85,8 @@
 }
 
 #[cfg(test)]
-<<<<<<< HEAD
 mod tests {
     use std::collections::HashSet;
-=======
-pub(crate) mod tests {
-    use automata::{
-        alphabet,
-        alphabet::CharAlphabet,
-        congruence::FORC,
-        prelude::*,
-        transition_system::{Dottable, Sproutable},
-        Class, Pointed, RightCongruence, TransitionSystem,
-    };
-    use itertools::Itertools;
->>>>>>> 61ab2c0f
 
     use super::*;
     use crate::passive::OmegaSample;
