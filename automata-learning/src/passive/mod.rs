--- conflicted
+++ resolved
@@ -38,7 +38,6 @@
 /// Executes the RPNI algorithm on the given sample. This returns a DFA that is
 /// composed of a right congruence as well as an acceptance condition, which marks
 /// a classes as accepting if it is reached by a positive sample word.
-<<<<<<< HEAD
 // pub fn dfa_rpni<A: Alphabet>(sample: &FiniteSample<A, bool>) -> DFA<A> {
 //     let cong = sprout::sprout(sample, vec![], true);
 //     let accepting: automata::Set<_> = sample
@@ -57,28 +56,6 @@
 //         })
 //         .collect_pointed()
 // }
-=======
-pub fn dfa_rpni<A: Alphabet>(sample: &FiniteSample<A, bool>) -> DFA<A> {
-    let cong = sprout::sprout(sample, vec![], true);
-    let accepting: automata::Set<_> = sample
-        .positive_words()
-        .map(|w| {
-            cong.reached_state_index(w)
-                .expect("Every positive word must induce a successful run!")
-        })
-        .collect();
-    (&cong)
-        .map_state_colors(|q| {
-            let idx = cong
-                .class_to_index(q.class())
-                .expect("Class must be in the congruence!");
-            accepting.contains(&idx)
-        })
-        .collect_pointed()
-        .0
-        .into_dfa()
-}
->>>>>>> 59b5052e
 
 /// Executes a variant of the RPNI algorithm for omega-words, producing a DBA.
 pub fn dba_rpni<A: Alphabet>(sample: &OmegaSample<A, bool>) -> DBA<A> {
@@ -123,7 +100,6 @@
 // }
 
 /// Similar to [`dba_rpni`], but produces a DPA instead.
-<<<<<<< HEAD
 // pub fn dpa_rpni(sample: &OmegaSample<Simple, bool>) -> DPA<Simple, (), MealyMachine> {
 //     let precise = infer_precise_dpa(sample);
 //     let pta = sample.prefix_tree().erase_state_colors();
@@ -147,31 +123,6 @@
 //     );
 //     learned.into_dpa()
 // }
-=======
-pub fn dpa_rpni(sample: &OmegaSample<Simple, bool>) -> DPA<Simple, Void, MealyMachine> {
-    let precise = infer_precise_dpa(sample);
-    let pta = sample.prefix_tree().erase_state_colors();
-
-    let prod = pta
-        .ts_product(precise)
-        .map_edge_colors(|(_, c)| c)
-        .erase_state_colors();
-    let completed = prod.trim_collect();
-
-    //now we use the completed thing to learn a MealyMachine from which we can then build the DPA
-    let mm = completed.into_mealy();
-    let alphabet = mm.alphabet().clone();
-    let oracle = MealyOracle::new(mm, Some(0));
-
-    let start = std::time::Instant::now();
-    let learned = LStar::for_mealy(alphabet, oracle).infer();
-    debug!(
-        "Learning representation of DPA with LStar took {}ms",
-        start.elapsed().as_millis()
-    );
-    learned.into_dpa()
-}
->>>>>>> 59b5052e
 
 fn characterize_dpa(dpa: DPA) -> OmegaSample {
     let cong = dpa.prefix_congruence();
