--- conflicted
+++ resolved
@@ -13,10 +13,9 @@
     }
 }
 
-<<<<<<< HEAD
 // #[cfg(test)]
 // mod tests {
-//     use automata::{ts::Dottable, RightCongruence, TransitionSystem};
+//     use automata::{transition_system::Dottable, RightCongruence, TransitionSystem};
 
 //     use crate::{passive::sprout::tests::testing_larger_forc_sample, AnnotatedCongruence};
 
@@ -37,30 +36,4 @@
 //         //     .collect_with_initial::<RightCongruence<_, usize, _>>()
 //         //     .display_rendered();
 //     }
-// }
-=======
-#[cfg(test)]
-mod tests {
-    use automata::{transition_system::Dottable, RightCongruence, TransitionSystem};
-
-    use crate::{passive::sprout::tests::testing_larger_forc_sample, AnnotatedCongruence};
-
-    #[test]
-    #[ignore]
-    fn classification() {
-        let (alphabet, sample) = testing_larger_forc_sample();
-        let cong = sample.infer_right_congruence();
-        let split = sample.split(&cong);
-        let forc = split.infer_forc();
-        let periodic = split.get(0).unwrap().to_periodic_sample();
-
-        let annotated = AnnotatedCongruence::build(forc.prc(0).unwrap(), &periodic);
-        println!("{:?}", annotated);
-
-        let coloring = annotated.canonic_coloring();
-        // coloring
-        //     .collect_with_initial::<RightCongruence<_, usize, _>>()
-        //     .display_rendered();
-    }
-}
->>>>>>> 61ab2c0f
+// }