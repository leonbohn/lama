use std::{cell::RefCell, collections::BTreeSet, hash::Hash};

use automata::{
    ts::{HasInput, HasStates, IntoTransitions, LengthLexicographicEdges, Trivial, Visitor},
    words::{IsFinite, IsInfinite},
    Class, FiniteKind, Pointed, RightCongruence, Set, Subword, Successor, Symbol, TransitionSystem,
    UltimatelyPeriodicWord, Word, DFA,
};
use itertools::Itertools;
use tracing::trace;

/// Represents a finite sample, which is a pair of positive and negative instances.
#[derive(Debug, Clone)]
#[allow(missing_docs)]
pub struct Sample<W> {
    pub positive: Set<W>,
    pub negative: Set<W>,
}

impl<W: Eq + Hash> PartialEq for Sample<W> {
    fn eq(&self, other: &Self) -> bool {
        self.positive == other.positive && self.negative == other.negative
    }
}

impl<W: Eq + Hash> Eq for Sample<W> {}

impl<W: IsInfinite> Sample<W> {
    /// Returns the maximum length of the base prefix of any word in the sample.
    pub fn max_base_len(&self) -> usize {
        self.iter().map(|w| w.base_length()).max().unwrap_or(0)
    }

    /// Returns the maximum loop length of any word in the sample.
    pub fn max_recur_len(&self) -> usize {
        self.iter().map(|w| w.recur_length()).max().unwrap_or(0)
    }
}

impl<W: Eq + Hash> Sample<W> {
    /// Creates a new sample from the given data.
    pub fn from_parts(positive: Set<W>, negative: Set<W>) -> Self {
        Self { positive, negative }
    }

    /// Returns the number of elements in the sample.
    pub fn len(&self) -> usize {
        self.positive.len() + self.negative.len()
    }

    /// Checks if the sample is empty.
    pub fn is_empty(&self) -> bool {
        self.len() == 0
    }

    /// Creates a new sample from two iterators.
    pub fn from_iters<I, J>(positive: I, negative: J) -> Self
    where
        I: IntoIterator<Item = W>,
        J: IntoIterator<Item = W>,
    {
        Self {
            positive: positive.into_iter().collect(),
            negative: negative.into_iter().collect(),
        }
    }

    /// Iterates over all elements in the sample.
    pub fn iter(&self) -> impl Iterator<Item = &W> {
        self.positive.iter().chain(self.negative.iter())
    }

    /// Iterates just over the positive instances.
    pub fn positive_iter(&self) -> impl Iterator<Item = &W> {
        self.positive.iter()
    }

    /// Iterates just over the negative instances.
    pub fn negative_iter(&self) -> impl Iterator<Item = &W> {
        self.negative.iter()
    }

    /// Iterates over all elements in the sample.
    pub fn annotated_iter(&self) -> impl Iterator<Item = (bool, &W)> {
        self.positive
            .iter()
            .map(|w| (true, w))
            .chain(self.negative.iter().map(|w| (false, w)))
    }
}

impl<W: Word<Kind = FiniteKind>> Sample<W> {}

pub struct Prefixes<'a, S: Symbol> {
    alphabet: Set<S>,
    set: &'a Set<UltimatelyPeriodicWord<S>>,
<<<<<<< HEAD
=======
    sink: RefCell<Option<Class<S>>>,
>>>>>>> e485a41d
}

impl<'a, S: Symbol> Prefixes<'a, S> {
    pub fn new(set: &'a Set<UltimatelyPeriodicWord<S>>) -> Self {
        let alphabet = set.iter().flat_map(|w| w.alphabet()).cloned().collect();

<<<<<<< HEAD
        Self { alphabet, set }
=======
        Self {
            alphabet,
            set,
            sink: RefCell::new(None),
        }
>>>>>>> e485a41d
    }

    fn find_words_with_prefix(&self, class: &Class<S>) -> Vec<&UltimatelyPeriodicWord<S>> {
        self.set.iter().filter(|w| w.has_prefix(&class.0)).collect()
    }

    fn sink_or(&self, class: &Class<S>) -> Class<S> {
        self.sink
            .borrow_mut()
            .get_or_insert_with(|| class.clone())
            .clone()
    }

    fn is_sink(&self, class: &Class<S>) -> bool {
        self.sink.borrow().as_ref() == Some(class)
    }
}

impl<'a, S: Symbol> HasStates for Prefixes<'a, S> {
    type Q = Class<S>;
}

impl<'a, S: Symbol> HasInput for Prefixes<'a, S> {
    type Sigma = S;

    type Input<'me> = std::collections::hash_set::Iter<'me, S>
    where Self:'me;

    fn raw_input_alphabet_iter(&self) -> Self::Input<'_> {
        self.alphabet.iter()
    }
}

impl<'a, S: Symbol> Successor for Prefixes<'a, S> {
    fn successor<X: std::borrow::Borrow<Self::Q>, Y: std::borrow::Borrow<Self::Sigma>>(
        &self,
        from: X,
        on: Y,
    ) -> Option<Self::Q> {
        let source = from.borrow();
        let sym = on.borrow();
<<<<<<< HEAD
        let successor = source + sym;
        trace!(
            "Computing successor of {} on {}, candidate is {}",
            source,
            sym,
            successor
        );

        let words_with_prefix = self.find_words_with_prefix(&successor);
        if words_with_prefix.is_empty() {
            trace!("No words with prefix {}!", successor);
            return None;
=======
        let target = source + sym;

        let words_with_prefix = self.find_words_with_prefix(&target);
        if words_with_prefix.is_empty() {
            trace!("No words with prefix {}!", target);
            return Some(self.sink_or(&target));
>>>>>>> e485a41d
        }
        let count_words_with_prefix = words_with_prefix.len();
        trace!(
            "Found {} words with prefix {}",
            count_words_with_prefix,
            successor
        );

        if words_with_prefix.len() > 1 {
            Some(successor)
        } else {
            assert!(words_with_prefix.len() == 1);
            let word = words_with_prefix[0];
<<<<<<< HEAD
            let base = successor.prefix(successor.length() - word.recur_length());
=======
            let base = target.prefix(target.length() - word.recur_length());
>>>>>>> e485a41d

            let words_with_prefix_for_base = self.find_words_with_prefix(&base);
            debug_assert!(!words_with_prefix_for_base.is_empty(), "Cannot happen!");

            if words_with_prefix_for_base.len() == 1 {
                Some(base)
            } else if !words_with_prefix_for_base.is_empty() {
                Some(successor)
            } else {
                None
            }
        }
    }
}

impl<'a, S: Symbol> Pointed for Prefixes<'a, S> {
    fn initial(&self) -> Self::Q {
        Class::epsilon()
    }
}

<<<<<<< HEAD
pub fn prefix_acceptor<S: Symbol>(set: &Set<UltimatelyPeriodicWord<S>>) -> DFA<Class<S>, S> {
    let prefixes = Prefixes::new(set);
    DFA::all_accepting_iters(
        LengthLexicographicEdges::new(&prefixes).iter(),
        Class::epsilon(),
    )
}

impl<S: Symbol> Sample<UltimatelyPeriodicWord<S>> {
    pub fn build_separated(&self) -> Self {
        let mut pos = Set::new();
        let mut neg = Set::new();

        let mut queue = self.annotated_iter().collect_vec();
        while let Some((is_positive, word)) = queue.pop() {
            let mut word = word.clone();
            while queue.iter().any(|(_, w)| w.base() == word.base()) {
                word.unroll_one();
            }
            if is_positive {
                pos.insert(word.clone());
            } else {
                neg.insert(word.clone());
            }
        }

        Sample::from_parts(pos, neg)
    }
=======
fn build_prefix_dfa<S: Symbol>(source: &Set<UltimatelyPeriodicWord<S>>) -> DFA<Class<S>, S> {
    let pref = Prefixes::new(source);
    let ts: TransitionSystem<_, S> = LengthLexicographicEdges::new(&pref).iter().collect();
    let accepting = ts.states().map(|q| (q.clone(), !pref.is_sink(q))).collect();
    DFA::from_parts(ts, Class::epsilon(), accepting)
>>>>>>> e485a41d
}

impl<S: Symbol> Sample<UltimatelyPeriodicWord<S>> {
    /// Builds a [`DFA`] that accepts all finite words which are a prefix of some positive
    /// sample word.
    pub fn positive_prefixes(&self) -> DFA<Class<S>, S> {
        build_prefix_dfa(&self.positive)
    }

    /// Does the same as [`positive_prefixes`], but for negative sample words.
    pub fn negative_prefixes(&self) -> DFA<Class<S>, S> {
        build_prefix_dfa(&self.negative)
    }
}

#[cfg(test)]
mod tests {
    use automata::{
        ts::{LengthLexicographicEdges, Visitor},
        upw, Accepts, Class, Set, UltimatelyPeriodicWord, DFA,
    };
    use tracing::trace;

    use super::{build_prefix_dfa, Prefixes};

    #[test]
    #[tracing_test::traced_test]
    fn set_prefixes_automaton() {
        trace!("set_prefixes_automaton");
        let words = Set::from_iter([upw!("a"), upw!("b"), upw!("ab")]);
<<<<<<< HEAD

        let prefix_dfa = super::prefix_acceptor(&words);

        for p in [
            "",
            "a",
            "b",
            "ab",
            "aaaaaaaaaa",
            "abababababab",
            "abababababababa",
        ] {
            assert!(prefix_dfa.accepts(p));
        }
        for n in ["bba", "aab", "abb", "abababbabababaa"] {
            assert!(!prefix_dfa.accepts(n));
=======
        let prefixes = build_prefix_dfa(&words);

        for p in ["", "a", "aaaaaa", "b", "bbbbb", "ababababa"] {
            assert!(prefixes.accepts(p));
        }
        for n in [
            "ba",
            "aaaaaaaaabaaaaaa",
            "aaaaaaaaaaaab",
            "bbbbbababababaababa",
        ] {
            assert!(!prefixes.accepts(n));
>>>>>>> e485a41d
        }
    }
}<|MERGE_RESOLUTION|>--- conflicted
+++ resolved
@@ -94,25 +94,18 @@
 pub struct Prefixes<'a, S: Symbol> {
     alphabet: Set<S>,
     set: &'a Set<UltimatelyPeriodicWord<S>>,
-<<<<<<< HEAD
-=======
     sink: RefCell<Option<Class<S>>>,
->>>>>>> e485a41d
 }
 
 impl<'a, S: Symbol> Prefixes<'a, S> {
     pub fn new(set: &'a Set<UltimatelyPeriodicWord<S>>) -> Self {
         let alphabet = set.iter().flat_map(|w| w.alphabet()).cloned().collect();
 
-<<<<<<< HEAD
-        Self { alphabet, set }
-=======
         Self {
             alphabet,
             set,
             sink: RefCell::new(None),
         }
->>>>>>> e485a41d
     }
 
     fn find_words_with_prefix(&self, class: &Class<S>) -> Vec<&UltimatelyPeriodicWord<S>> {
@@ -154,7 +147,6 @@
     ) -> Option<Self::Q> {
         let source = from.borrow();
         let sym = on.borrow();
-<<<<<<< HEAD
         let successor = source + sym;
         trace!(
             "Computing successor of {} on {}, candidate is {}",
@@ -166,15 +158,7 @@
         let words_with_prefix = self.find_words_with_prefix(&successor);
         if words_with_prefix.is_empty() {
             trace!("No words with prefix {}!", successor);
-            return None;
-=======
-        let target = source + sym;
-
-        let words_with_prefix = self.find_words_with_prefix(&target);
-        if words_with_prefix.is_empty() {
-            trace!("No words with prefix {}!", target);
-            return Some(self.sink_or(&target));
->>>>>>> e485a41d
+            return Some(self.sink_or(&successor));
         }
         let count_words_with_prefix = words_with_prefix.len();
         trace!(
@@ -188,11 +172,7 @@
         } else {
             assert!(words_with_prefix.len() == 1);
             let word = words_with_prefix[0];
-<<<<<<< HEAD
             let base = successor.prefix(successor.length() - word.recur_length());
-=======
-            let base = target.prefix(target.length() - word.recur_length());
->>>>>>> e485a41d
 
             let words_with_prefix_for_base = self.find_words_with_prefix(&base);
             debug_assert!(!words_with_prefix_for_base.is_empty(), "Cannot happen!");
@@ -214,42 +194,12 @@
     }
 }
 
-<<<<<<< HEAD
-pub fn prefix_acceptor<S: Symbol>(set: &Set<UltimatelyPeriodicWord<S>>) -> DFA<Class<S>, S> {
-    let prefixes = Prefixes::new(set);
-    DFA::all_accepting_iters(
-        LengthLexicographicEdges::new(&prefixes).iter(),
-        Class::epsilon(),
-    )
-}
-
-impl<S: Symbol> Sample<UltimatelyPeriodicWord<S>> {
-    pub fn build_separated(&self) -> Self {
-        let mut pos = Set::new();
-        let mut neg = Set::new();
-
-        let mut queue = self.annotated_iter().collect_vec();
-        while let Some((is_positive, word)) = queue.pop() {
-            let mut word = word.clone();
-            while queue.iter().any(|(_, w)| w.base() == word.base()) {
-                word.unroll_one();
-            }
-            if is_positive {
-                pos.insert(word.clone());
-            } else {
-                neg.insert(word.clone());
-            }
-        }
-
-        Sample::from_parts(pos, neg)
-    }
-=======
 fn build_prefix_dfa<S: Symbol>(source: &Set<UltimatelyPeriodicWord<S>>) -> DFA<Class<S>, S> {
     let pref = Prefixes::new(source);
     let ts: TransitionSystem<_, S> = LengthLexicographicEdges::new(&pref).iter().collect();
-    let accepting = ts.states().map(|q| (q.clone(), !pref.is_sink(q))).collect();
+    let accepting: automata::output::Mapping<Class<S>, bool> =
+        ts.states().map(|q| (q.clone(), !pref.is_sink(q))).collect();
     DFA::from_parts(ts, Class::epsilon(), accepting)
->>>>>>> e485a41d
 }
 
 impl<S: Symbol> Sample<UltimatelyPeriodicWord<S>> {
@@ -280,24 +230,6 @@
     fn set_prefixes_automaton() {
         trace!("set_prefixes_automaton");
         let words = Set::from_iter([upw!("a"), upw!("b"), upw!("ab")]);
-<<<<<<< HEAD
-
-        let prefix_dfa = super::prefix_acceptor(&words);
-
-        for p in [
-            "",
-            "a",
-            "b",
-            "ab",
-            "aaaaaaaaaa",
-            "abababababab",
-            "abababababababa",
-        ] {
-            assert!(prefix_dfa.accepts(p));
-        }
-        for n in ["bba", "aab", "abb", "abababbabababaa"] {
-            assert!(!prefix_dfa.accepts(n));
-=======
         let prefixes = build_prefix_dfa(&words);
 
         for p in ["", "a", "aaaaaa", "b", "bbbbb", "ababababa"] {
@@ -310,7 +242,6 @@
             "bbbbbababababaababa",
         ] {
             assert!(!prefixes.accepts(n));
->>>>>>> e485a41d
         }
     }
 }